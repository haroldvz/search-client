{
<<<<<<< HEAD
  "extends": ["tslint-config-airbnb","./node_modules/@al/common/dist/config/tslint.json"],
  "rules": {
    "prefer-array-literal": [true, { "allow-type-parameters": true }],
    "variable-name": [true, "allow-snake-case"]

  }
=======
    "extends": "tslint-config-airbnb",
    "rules": {
        "align": [ true, "statements", "members", "elements" ],
        "max-line-length": {
            "options": [300]
        },
        "ter-indent": false,
        "ter-arrow-parens": false,
        "no-increment-decrement": false,
        "arrow-parens": false,
        "prefer-const": false,
        "prefer-template": false,
        "no-consecutive-blank-lines": false,
        "no-else-after-return": false,
        "no-parameter-reassignment": false,
        "space-in-parens": false,
        "space-before-function-paren": false,
        "quotemark": false,
        "object-curly-spacing": false,
        "object-literal-shorthand": false,
        "array-bracket-spacing": false,
        "whitespace": false,
        "variable-name": false,
        "prefer-array-literal": false,
        "trailing-comma": [
            true, {
                "esSpecCompliant": true
            }
        ],
        "object-literal-key-quotes": false,
        "member-ordering": [ true, { "order": "fields-first" } ]
    }
>>>>>>> c2685245
}<|MERGE_RESOLUTION|>--- conflicted
+++ resolved
@@ -1,12 +1,4 @@
 {
-<<<<<<< HEAD
-  "extends": ["tslint-config-airbnb","./node_modules/@al/common/dist/config/tslint.json"],
-  "rules": {
-    "prefer-array-literal": [true, { "allow-type-parameters": true }],
-    "variable-name": [true, "allow-snake-case"]
-
-  }
-=======
     "extends": "tslint-config-airbnb",
     "rules": {
         "align": [ true, "statements", "members", "elements" ],
@@ -34,10 +26,9 @@
         "trailing-comma": [
             true, {
                 "esSpecCompliant": true
-            }
+        }
         ],
         "object-literal-key-quotes": false,
         "member-ordering": [ true, { "order": "fields-first" } ]
     }
->>>>>>> c2685245
 }