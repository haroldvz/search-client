{
  "name": "@al/search",
  "version": "1.1.4",
  "license": "MIT",
  "description": "A client for interacting with the Alert Logic Search Public API",
  "author": {
    "name": "ui team",
    "email": "ui@alertlogic.com"
  },
  "keywords": [
    "Alert Logic",
    "Client",
    "Service"
  ],
  "maintainers": [
    {
      "name": "UI team",
      "email": "ui@alertlogic.com"
    },
    {
      "name": "Alert Logic NPM Team",
      "email": "npm@alertlogic.com"
    }
  ],
  "repository": {
    "type": "git",
    "url": "https://github.com/alertlogic/search-client"
  },
  "main": "./dist/umd/index.js",
  "module": "./dist/commonjs/index.js",
  "types": "./dist/typings/index.d.ts",
  "scripts": {
    "test": "karma start",
    "test-watch": "karma start --no-single-run --auto-watch",
    "build-dev": "npm run clean &&  tsc && webpack --mode=development",
    "build": "webpack",
    "prebuild": "npm run clean && npm run lint && tsc",
    "lint": "tslint -p tsconfig.json",
    "clean": "rm -rf dist",
    "prepublishOnly": "npm run build",
    "interactive": "node -i -e \"const SearchClient = require('./dist/commonjs/index.js').SearchClient;\""
  },
  "devDependencies": {
    "@types/chai": "^4.2.7",
    "@types/karma": "^3.0.5",
    "@types/mocha": "^5.2.7",
    "@types/node": "^13.5.0",
    "chai": "^4.2.0",
    "karma": "^4.4.1",
    "karma-chrome-launcher": "^3.1.0",
    "karma-cli": "^2.0.0",
    "karma-mocha": "^1.3.0",
    "karma-typescript": "^4.1.1",
    "mocha": "^7.0.1",
    "peer-deps-externals-webpack-plugin": "^1.0.4",
    "sinon": "^8.1.1",
<<<<<<< HEAD
    "tslint": "^6.0.0",
    "tslint-config-airbnb": "^5.11.2",
    "typescript": "^3.7.5",
    "webpack": "^4.41.5",
    "webpack-cli": "^3.3.10"
=======
    "tslint": "^5.12.1",
    "tslint-config-airbnb": "^5.11.1",
    "typescript": "~3.6.0",
    "webpack": "^4.29.0",
    "webpack-cli": "^3.2.1"
>>>>>>> 73f8d43f
  },
  "peerDependencies": {
    "@al/client": "^1.1.13"
  },
  "files": [
    "dist"
  ],
  "dependencies": {
    "@al/client": "^1.1.12",
    "@al/common": "^1.1.23"
  }
}<|MERGE_RESOLUTION|>--- conflicted
+++ resolved
@@ -54,19 +54,11 @@
     "mocha": "^7.0.1",
     "peer-deps-externals-webpack-plugin": "^1.0.4",
     "sinon": "^8.1.1",
-<<<<<<< HEAD
     "tslint": "^6.0.0",
     "tslint-config-airbnb": "^5.11.2",
     "typescript": "^3.7.5",
     "webpack": "^4.41.5",
     "webpack-cli": "^3.3.10"
-=======
-    "tslint": "^5.12.1",
-    "tslint-config-airbnb": "^5.11.1",
-    "typescript": "~3.6.0",
-    "webpack": "^4.29.0",
-    "webpack-cli": "^3.2.1"
->>>>>>> 73f8d43f
   },
   "peerDependencies": {
     "@al/client": "^1.1.13"
