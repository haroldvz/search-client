{
  "name": "@al/search",
  "version": "1.1.8",
  "license": "MIT",
  "description": "A client for interacting with the Alert Logic Search Public API",
  "author": {
    "name": "ui team",
    "email": "ui@alertlogic.com"
  },
  "keywords": [
    "Alert Logic",
    "Client",
    "Service"
  ],
  "maintainers": [
    {
      "name": "UI team",
      "email": "ui@alertlogic.com"
    },
    {
      "name": "Alert Logic NPM Team",
      "email": "npm@alertlogic.com"
    }
  ],
  "repository": {
    "type": "git",
    "url": "https://github.com/alertlogic/search-client"
  },
  "main": "./dist/umd/index.js",
  "module": "./dist/commonjs/index.js",
  "types": "./dist/typings/index.d.ts",
  "scripts": {
    "test": "karma start",
    "test-watch": "karma start --no-single-run --auto-watch",
    "build-dev": "npm run clean &&  tsc && webpack --mode=development",
    "build": "webpack",
    "prebuild": "npm run clean && npm run lint && tsc",
    "lint": "tslint -p tsconfig.json",
    "clean": "rm -rf dist",
    "prepublishOnly": "npm run build",
    "interactive": "node -i -e \"const SearchClient = require('./dist/commonjs/index.js').SearchClient;\""
  },
  "devDependencies": {
    "@types/chai": "^4.2.7",
    "@types/karma": "^3.0.5",
    "@types/mocha": "^5.2.7",
    "@types/node": "^13.5.0",
    "chai": "^4.2.0",
    "karma": "^4.4.1",
    "karma-chrome-launcher": "^3.1.0",
    "karma-cli": "^2.0.0",
    "karma-mocha": "^1.3.0",
    "karma-typescript": "^4.1.1",
    "mocha": "^7.0.1",
    "peer-deps-externals-webpack-plugin": "^1.0.4",
    "sinon": "^8.1.1",
    "tslint": "^6.0.0",
    "tslint-config-airbnb": "^5.11.2",
    "typescript": "^3.7.5",
    "webpack": "^4.41.5",
    "webpack-cli": "^3.3.10"
  },
  "peerDependencies": {
<<<<<<< HEAD
    "@al/client": "^1.1.13"
=======
    "@al/client": "^1.0.0"
>>>>>>> 1f6afec3
  },
  "files": [
    "dist"
  ],
  "dependencies": {
    "@al/client": "^1.1.12",
    "@al/common": "^1.1.23"
  }
}<|MERGE_RESOLUTION|>--- conflicted
+++ resolved
@@ -61,11 +61,7 @@
     "webpack-cli": "^3.3.10"
   },
   "peerDependencies": {
-<<<<<<< HEAD
     "@al/client": "^1.1.13"
-=======
-    "@al/client": "^1.0.0"
->>>>>>> 1f6afec3
   },
   "files": [
     "dist"
